import asyncio
import datetime
import json
import os
import tempfile
import traceback
from string import Template
from typing import Any

import autogen  # type: ignore
import nest_asyncio  # type: ignore
import openai
from autogen import Cache
from testzeus_hercules.config import get_source_log_folder_path
from testzeus_hercules.core.agents.api_nav_agent import ApiNavAgent
from testzeus_hercules.core.agents.browser_nav_agent import BrowserNavAgent
from testzeus_hercules.core.agents.high_level_planner_agent import PlannerAgent
from testzeus_hercules.core.agents.sec_nav_agent import SecNavAgent
from testzeus_hercules.core.agents.sql_nav_agent import SqlNavAgent
<<<<<<< HEAD
=======
from testzeus_hercules.core.memory.state_handler import store_data
>>>>>>> 4c94d2dd
from testzeus_hercules.core.post_process_responses import (
    final_reply_callback_planner_agent as notify_planner_messages,  # type: ignore
)
from testzeus_hercules.core.prompts import LLM_PROMPTS
from testzeus_hercules.core.tools.get_url import geturl
from testzeus_hercules.telemetry import EventData, EventType, add_event
from testzeus_hercules.utils.autogen_sequential_function_call import (
    UserProxyAgent_SequentialFunctionExecution,
)
from testzeus_hercules.utils.detect_llm_loops import is_agent_stuck_in_loop
from testzeus_hercules.utils.logger import logger
from testzeus_hercules.utils.response_parser import parse_response
from testzeus_hercules.utils.ui_messagetype import MessageType

nest_asyncio.apply()  # type: ignore


class AutogenSimpleWrapper:
    """
    A wrapper class for interacting with the Autogen library.

    Args:
        max_chat_round (int): The maximum number of chat rounds.

    Attributes:
        number_of_rounds (int): The maximum number of chat rounds.
        agents_map (dict): A dictionary of the agents that are instantiated in this autogen instance.

    """

    def __init__(
        self,
        save_chat_logs_to_files: bool = True,
        planner_max_chat_round: int = 100,
        browser_nav_max_chat_round: int = 20,
        stake_id: str | None = None,
    ):
        self.planner_number_of_rounds = planner_max_chat_round
        self.browser_number_of_rounds = browser_nav_max_chat_round

        self.agents_map: (
            dict[
                str,
                UserProxyAgent_SequentialFunctionExecution
                | autogen.AssistantAgent
                | autogen.ConversableAgent,
            ]
            | None
        ) = None

        self.planner_agent_model_config: list[dict[str, str]] | None = None
        self.browser_nav_agent_model_config: list[dict[str, str]] | None = None
        self.api_nav_agent_model_config: list[dict[str, str]] | None = None
        self.sec_nav_agent_model_config: list[dict[str, str]] | None = None
        self.sql_nav_agent_model_config: list[dict[str, str]] | None = None

        self.planner_agent_config: dict[str, Any] | None = None
        self.browser_nav_agent_config: dict[str, Any] | None = None
        self.stake_id = stake_id
        self.chat_logs_dir: str = get_source_log_folder_path(self.stake_id)
        self.save_chat_logs_to_files = save_chat_logs_to_files

    @classmethod
    async def create(
        cls,
        planner_agent_config: dict[str, Any],
        browser_nav_agent_config: dict[str, Any],
        save_chat_logs_to_files: bool = True,
        planner_max_chat_round: int = 50,
        browser_nav_max_chat_round: int = 10,
    ) -> "AutogenSimpleWrapper":
        """
        Create an instance of AutogenSimpleWrapper.

        Args:
            planner_agent_config: dict[str, Any]: A dictionary containing the configuration parameters for the planner agent. For example:
                {
                    "model_name": "gpt-4o",
                    "model_api_key": "",
                    "model_base_url": null,
                    "system_prompt": ["optional prompt unless you want to use the built in"],
                    "llm_config_params": { #all name value pairs here will go to the llm config of autogen verbatim
                        "cache_seed": null,
                        "temperature": 0.001,
                        "top_p": 0.001
                    }
                }
            browser_nav_agent_config: dict[str, Any]: A dictionary containing the configuration parameters for the browser navigation agent. Same format as planner_agent_config.
            save_chat_logs_to_files (bool, optional): Whether to save chat logs to files. Defaults to True.
            planner_max_chat_rounds (int, optional): The maximum number of chat rounds for the planner. Defaults to 50.
            browser_nav_max_chat_round (int, optional): The maximum number of chat rounds for the browser navigation agent. Defaults to 10.

        Returns:
            AutogenSimpleWrapper: An instance of AutogenSimpleWrapper.

        """
        print(
            f">>> Creating AutogenSimpleWrapper, Planner max chat rounds: {planner_max_chat_round}, browser nav max chat rounds: {browser_nav_max_chat_round}. Save chat logs to files: {save_chat_logs_to_files}"
        )
        # Create an instance of cls
        self = cls(
            save_chat_logs_to_files=save_chat_logs_to_files,
            planner_max_chat_round=planner_max_chat_round,
            browser_nav_max_chat_round=browser_nav_max_chat_round,
        )

        os.environ["AUTOGEN_USE_DOCKER"] = "False"

        self.planner_agent_config = planner_agent_config
        self.browser_nav_agent_config = browser_nav_agent_config

<<<<<<< HEAD
        self.planner_agent_model_config = self.convert_model_config_to_autogen_format(self.planner_agent_config["model_config_params"])
        self.browser_nav_agent_model_config = self.convert_model_config_to_autogen_format(self.browser_nav_agent_config["model_config_params"])
        self.api_nav_agent_model_config = self.convert_model_config_to_autogen_format(self.browser_nav_agent_config["model_config_params"])
        self.sec_nav_agent_model_config = self.convert_model_config_to_autogen_format(self.browser_nav_agent_config["model_config_params"])
        self.sql_nav_agent_model_config = self.convert_model_config_to_autogen_format(self.browser_nav_agent_config["model_config_params"])
=======
        self.planner_agent_model_config = self.convert_model_config_to_autogen_format(
            self.planner_agent_config["model_config_params"]
        )
        self.browser_nav_agent_model_config = (
            self.convert_model_config_to_autogen_format(
                self.browser_nav_agent_config["model_config_params"]
            )
        )
        self.api_nav_agent_model_config = self.convert_model_config_to_autogen_format(
            self.browser_nav_agent_config["model_config_params"]
        )
        self.sec_nav_agent_model_config = self.convert_model_config_to_autogen_format(
            self.browser_nav_agent_config["model_config_params"]
        )
        self.sql_nav_agent_model_config = self.convert_model_config_to_autogen_format(
            self.browser_nav_agent_config["model_config_params"]
        )
>>>>>>> 4c94d2dd
        self.agents_map = await self.__initialize_agents()

        def trigger_nested_chat(manager: autogen.ConversableAgent) -> bool:  # type: ignore
            if isinstance(manager, autogen.GroupChatManager):
                content: str = manager.last_message(manager.last_speaker)["content"]  # type: ignore
            else:
                content: str = manager.last_message()["content"]  # type: ignore
            content_json = parse_response(content)  # type: ignore
            next_step = content_json.get("next_step", None)
            plan = content_json.get("plan", None)
            if plan is not None:
                notify_planner_messages(plan, message_type=MessageType.PLAN)

            if next_step is None:
                notify_planner_messages("Received no response, terminating..", message_type=MessageType.INFO)  # type: ignore
                return False
            else:
                notify_planner_messages(next_step, message_type=MessageType.STEP)  # type: ignore
                return True

        def get_url() -> str:
            # return geturl()
            return asyncio.run(geturl())

        def my_custom_summary_method(sender: autogen.ConversableAgent, recipient: autogen.ConversableAgent, summary_args: dict):  # type: ignore
            # messages_str_keys = {str(key): value for key, value in sender.chat_messages.items()}  # type: ignore
            # self.__save_chat_log(list(messages_str_keys.values())[0])  # type: ignore
            self.__save_chat_log(sender, recipient)  # type: ignore
            do_we_need_get_url = False
            if isinstance(recipient, autogen.GroupChatManager):

                if "browser" in recipient.last_speaker.name:
                    do_we_need_get_url = True
                last_message = recipient.last_message(recipient.last_speaker)["content"]
            else:
                last_message = recipient.last_message(sender)["content"]  # type: ignore
            if not last_message or last_message.strip() == "":  # type: ignore
                # print(f">>> Last message from browser nav was empty. Max turns: {self.browser_number_of_rounds*2}, number of messages: {len(list(sender.chat_messages.items())[0][1])}")
                # print(">>> Sender messages:", json.dumps( list(sender.chat_messages.items())[0][1], indent=2))
                return "I received an empty message. This is not an error and is recoverable. Try to reformulate the task..."
            elif "##TERMINATE TASK##" in last_message:
                last_message = last_message.replace("##TERMINATE TASK##", "")  # type: ignore
                if last_message and do_we_need_get_url:
                    last_message += " " + get_url()
<<<<<<< HEAD
=======
                else:
                    mem = "Context from previous steps: " + last_message + "\n"
                    store_data(mem)
>>>>>>> 4c94d2dd
                # t_l = last_message.strip()
                # if not t_l:
                #     logger.info("Last message from browser nav was empty. Max turns: {self.browser_number_of_rounds*2}, number of messages: {len(list(sender.chat_messages.items())[0][1])}")
                notify_planner_messages(last_message, message_type=MessageType.ACTION)  # type: ignore
                return last_message  #  type: ignore
            return recipient.last_message(sender)["content"]  # type: ignore

        def reflection_message(recipient, messages, sender, config):  # type: ignore
            last_message = messages[-1]["content"]  # type: ignore
            content_json = parse_response(last_message)  # type: ignore
            next_step = content_json.get("next_step", None)
            target_helper = content_json.get("target_helper", "Not_Applicable")
            if target_helper == "Not_Applicable":
                target_helper = ""

            if next_step is None:
                print("Message to nested chat returned None")
                return None
            else:
                url = ""
                if "browser" in target_helper:
                    url = get_url()
                next_step = next_step.strip() + " " + url + f" ##target_helper: {target_helper}##"  # type: ignore
                return next_step  # type: ignore

        nav_agents_names = ["browser", "api", "sql", "sec"]
        group_participants_names = (
            [f"{agent_name}_nav_agent" for agent_name in nav_agents_names]
            # + ["user"]
            # + ["planner_agent"]
            + [f"{agent_name}_nav_executor" for agent_name in nav_agents_names]
        )

        def state_transition(last_speaker, groupchat) -> autogen.ConversableAgent | None:  # type: ignore
            messages = groupchat.messages

            last_message = messages[-1]["content"]
            # extract "##target_helper: {target_helper}##" from last_message
<<<<<<< HEAD
            target_helper = last_message.split("##target_helper: ")[-1].split("##")[0].strip()
=======
            target_helper = (
                last_message.split("##target_helper: ")[-1].split("##")[0].strip()
            )
>>>>>>> 4c94d2dd

            if "##TERMINATE TASK##" in last_message.strip():
                return None

            if last_speaker is self.agents_map["user"]:
                if target_helper in nav_agents_names:
                    return self.agents_map[f"{target_helper}_nav_agent"]
                return None
<<<<<<< HEAD
            elif last_speaker in [self.agents_map[f"{agent_name}_nav_agent"] for agent_name in nav_agents_names]:
                return self.agents_map[f"{last_speaker.name.split('_')[0]}_nav_executor"]
=======
            elif last_speaker in [
                self.agents_map[f"{agent_name}_nav_agent"]
                for agent_name in nav_agents_names
            ]:
                return self.agents_map[
                    f"{last_speaker.name.split('_')[0]}_nav_executor"
                ]
>>>>>>> 4c94d2dd
            # elif last_speaker in [
            #     self.agents_map[f"{agent_name}_nav_executor"]
            #     for agent_name in nav_agents_names
            # ]:
            #     return self.agents_map[f"{last_speaker.name.split('_')[0]}_nav_agent"]
            # else:
            #     return None
            else:
                return self.agents_map[f"{last_speaker.name.split('_')[0]}_nav_agent"]

        gm_llm_config = {
            "config_list": self.planner_agent_model_config,
            **self.planner_agent_config["llm_config_params"],
        }
        groupchat = autogen.GroupChat(
<<<<<<< HEAD
            agents=[self.agents_map[agent_name] for agent_name in group_participants_names],
=======
            agents=[
                self.agents_map[agent_name] for agent_name in group_participants_names
            ],
>>>>>>> 4c94d2dd
            messages=[],
            max_round=self.planner_number_of_rounds,
            select_speaker_auto_verbose=True,
            speaker_selection_method=state_transition,
        )

        manager = autogen.GroupChatManager(
            groupchat=groupchat,
            llm_config=gm_llm_config,
        )  # type: ignore

        self.agents_map["user"].register_nested_chats(
            [
                {
                    "sender": self.agents_map["user"],
                    "recipient": manager,
                    "message": reflection_message,
                    "max_turns": 1,
                    "summary_method": my_custom_summary_method,
                }
            ],
            trigger=trigger_nested_chat,
        )
        return self

    def convert_model_config_to_autogen_format(
        self, model_config: dict[str, str]
    ) -> list[dict[str, Any]]:
        env_var: list[dict[str, str]] = [model_config]
        with tempfile.NamedTemporaryFile(delete=False, mode="w") as temp:
            json.dump(env_var, temp)
            temp_file_path = temp.name

        return autogen.config_list_from_json(env_or_file=temp_file_path)

    def get_chat_logs_dir(self) -> str | None:
        """
        Get the directory for saving chat logs.

        Returns:
            str|None: The directory path or None if there is not one

        """
        return self.chat_logs_dir

    def set_chat_logs_dir(self, chat_logs_dir: str) -> None:
        """
        Set the directory for saving chat logs.

        Args:
            chat_logs_dir (str): The directory path.

        """
        self.chat_logs_dir = chat_logs_dir

<<<<<<< HEAD
    def __save_chat_log(self, sender: autogen.ConversableAgent, receiver: autogen.ConversableAgent) -> None:
=======
    def __save_chat_log(
        self, sender: autogen.ConversableAgent, receiver: autogen.ConversableAgent
    ) -> None:
>>>>>>> 4c94d2dd
        messages_str_keys = {str(key): value for key, value in sender.chat_messages.items()}  # type: ignore
        res_output_thoughts_logs_di = {}
        for key, value in messages_str_keys.items():
            if res_output_thoughts_logs_di.get(sender.agent_name):
                res_output_thoughts_logs_di[sender.agent_name] += value
            else:
                res_output_thoughts_logs_di[sender.agent_name] = value

        for key, vals in res_output_thoughts_logs_di.items():
            for idx, val in enumerate(vals):

                logger.debug(f"{sender.name} chat log: {val}")
                content = val["content"]
                if not isinstance(content, dict):
                    content = content.replace("```json", "").replace("```", "").strip()
                    res_content = None
                    try:
                        res_content = json.loads(content)
                    except json.JSONDecodeError:
<<<<<<< HEAD
                        logger.debug(f"Failed to decode JSON: {content}, keeping as multiline string")
=======
                        logger.debug(
                            f"Failed to decode JSON: {content}, keeping as multiline string"
                        )
>>>>>>> 4c94d2dd
                        res_content = content
                else:
                    res_content = content
                res_output_thoughts_logs_di[key][idx]["content"] = res_content
        if not self.save_chat_logs_to_files:
            logger.info(
                "Nested chat logs",
<<<<<<< HEAD
                extra={f"log_between_sender_{sender.name}_rec_{receiver.name}": res_output_thoughts_logs_di},
=======
                extra={
                    f"log_between_sender_{sender.name}_rec_{receiver.name}": res_output_thoughts_logs_di
                },
>>>>>>> 4c94d2dd
            )
        else:
            chat_logs_file = os.path.join(
                self.get_chat_logs_dir() or "",
                f"log_between_sender-{sender.name}->rec-{receiver.name}_{str(datetime.datetime.now().isoformat())}.json",
            )
            # Save the chat log to a file
            with open(chat_logs_file, "w") as file:
                json.dump(res_output_thoughts_logs_di, file, indent=4)

    # def __save_chat_log(self, chat_log: list[dict[str, Any]]) -> None:
    #     if not self.save_chat_logs_to_files:
    #         logger.info("Nested chat logs", extra={"nested_chat_log": chat_log})
    #     else:
    #         chat_logs_file = os.path.join(self.get_chat_logs_dir() or "", f"nested_chat_log_{str(time_ns())}.json")
    #         # Save the chat log to a file
    #         with open(chat_logs_file, "w") as file:
    #             json.dump(chat_log, file, indent=4)

    async def __initialize_agents(self) -> dict[str, autogen.ConversableAgent]:
        """
        Instantiate all agents with their appropriate prompts/tools.

        Returns:
            dict: A dictionary of agent instances.

        """
        agents_map: dict[
            str, UserProxyAgent_SequentialFunctionExecution | autogen.ConversableAgent
        ] = {}
        agents_map["user"] = await self.__create_user_delegate_agent()
        agents_map["browser_nav_executor"] = self.__create_browser_nav_executor_agent()
<<<<<<< HEAD
        agents_map["browser_nav_agent"] = self.__create_browser_nav_agent(agents_map["browser_nav_executor"])
        agents_map["api_nav_executor"] = self.__create_api_nav_executor_agent()
        agents_map["api_nav_agent"] = self.__create_api_nav_agent(agents_map["api_nav_executor"])
        agents_map["sec_nav_executor"] = self.__create_sec_nav_executor_agent()
        agents_map["sec_nav_agent"] = self.__create_sec_nav_agent(agents_map["sec_nav_executor"])
        agents_map["sql_nav_executor"] = self.__create_sql_nav_executor_agent()
        agents_map["sql_nav_agent"] = self.__create_sql_nav_agent(agents_map["sql_nav_executor"])
=======
        agents_map["browser_nav_agent"] = self.__create_browser_nav_agent(
            agents_map["browser_nav_executor"]
        )
        agents_map["api_nav_executor"] = self.__create_api_nav_executor_agent()
        agents_map["api_nav_agent"] = self.__create_api_nav_agent(
            agents_map["api_nav_executor"]
        )
        agents_map["sec_nav_executor"] = self.__create_sec_nav_executor_agent()
        agents_map["sec_nav_agent"] = self.__create_sec_nav_agent(
            agents_map["sec_nav_executor"]
        )
        agents_map["sql_nav_executor"] = self.__create_sql_nav_executor_agent()
        agents_map["sql_nav_agent"] = self.__create_sql_nav_agent(
            agents_map["sql_nav_executor"]
        )
>>>>>>> 4c94d2dd
        agents_map["planner_agent"] = self.__create_planner_agent(agents_map["user"])
        return agents_map

    async def __create_user_delegate_agent(self) -> autogen.ConversableAgent:
        """
        Create a ConversableAgent instance.

        Returns:
            autogen.ConversableAgent: An instance of ConversableAgent.

        """

        def is_planner_termination_message(x: dict[str, str]) -> bool:  # type: ignore
            should_terminate = False
            function: Any = x.get("function", None)
            if function is not None:
                return False

            content: Any = x.get("content", "")
            if content is None:
                content = ""
                should_terminate = True
            else:
                try:
                    content_json = parse_response(content)
                    _terminate = content_json.get("terminate", "no")
                    final_response = content_json.get("final_response", None)
                    if _terminate == "yes":
                        should_terminate = True
                        if final_response:
                            notify_planner_messages(
                                final_response, message_type=MessageType.ANSWER
                            )
                except json.JSONDecodeError:
                    logger.error(
                        "Error decoding JSON response:\n{content}.\nTerminating.."
                    )
                    should_terminate = True

            return should_terminate  # type: ignore

        task_delegate_agent = UserProxyAgent_SequentialFunctionExecution(
            name="user",
            llm_config=False,
            system_message=LLM_PROMPTS["USER_AGENT_PROMPT"],
            is_termination_msg=is_planner_termination_message,  # type: ignore
            human_input_mode="NEVER",
            max_consecutive_auto_reply=self.planner_number_of_rounds,
        )
        return task_delegate_agent

    def __create_browser_nav_executor_agent(self) -> autogen.UserProxyAgent:
        """
        Create a UserProxyAgent instance for executing browser control.

        Returns:
            autogen.UserProxyAgent: An instance of UserProxyAgent.

        """

        def is_browser_executor_termination_message(x: dict[str, str]) -> bool:  # type: ignore

            tools_call: Any = x.get("tool_calls", "")
            if tools_call:
                chat_messages = self.agents_map["browser_nav_executor"].chat_messages  # type: ignore
                # Get the only key from the dictionary
                agent_key = next(iter(chat_messages))  # type: ignore
                # Get the chat messages corresponding to the only key
                messages = chat_messages[agent_key]  # type: ignore
                return is_agent_stuck_in_loop(messages)  # type: ignore
            else:
                print("Terminating browser executor")
                return True

        browser_nav_executor_agent = UserProxyAgent_SequentialFunctionExecution(
            name="browser_nav_executor",
            is_termination_msg=is_browser_executor_termination_message,
            human_input_mode="NEVER",
            llm_config=None,
            max_consecutive_auto_reply=self.browser_number_of_rounds,
            code_execution_config={
                "last_n_messages": 1,
                "work_dir": "tasks",
                "use_docker": False,
            },
        )
        print(">>> Created browser_nav_executor_agent:", browser_nav_executor_agent)
        return browser_nav_executor_agent

    def __create_browser_nav_agent(
        self, user_proxy_agent: UserProxyAgent_SequentialFunctionExecution
    ) -> autogen.ConversableAgent:
        """
        Create a BrowserNavAgent instance.

        Args:
            user_proxy_agent (autogen.UserProxyAgent): The instance of UserProxyAgent that was created.

        Returns:
            autogen.AssistantAgent: An instance of BrowserNavAgent.

        """
        browser_nav_agent = BrowserNavAgent(
            self.browser_nav_agent_model_config,
            self.browser_nav_agent_config["llm_config_params"],  # type: ignore
            self.browser_nav_agent_config["other_settings"].get("system_prompt", None),
            user_proxy_agent,
            agent_name="browser_navigation_agent",
            agent_prompt=LLM_PROMPTS["BROWSER_AGENT_PROMPT"],
        )  # type: ignore
        # print(">>> browser agent tools:", json.dumps(browser_nav_agent.agent.llm_config.get("tools"), indent=2))
        return browser_nav_agent.agent

    def __create_api_nav_executor_agent(self) -> autogen.UserProxyAgent:
        """
        Create a UserProxyAgent instance for executing browser control.

        Returns:
            autogen.UserProxyAgent: An instance of UserProxyAgent.

        """

        def is_api_executor_termination_message(x: dict[str, str]) -> bool:  # type: ignore

            tools_call: Any = x.get("tool_calls", "")
            if tools_call:
                chat_messages = self.agents_map["api_nav_executor"].chat_messages  # type: ignore
                # Get the only key from the dictionary
                agent_key = next(iter(chat_messages))  # type: ignore
                # Get the chat messages corresponding to the only key
                messages = chat_messages[agent_key]  # type: ignore
                return is_agent_stuck_in_loop(messages)  # type: ignore
            else:
                print("Terminating api executor")
                return True

        api_nav_executor_agent = UserProxyAgent_SequentialFunctionExecution(
            name="api_nav_executor",
            is_termination_msg=is_api_executor_termination_message,
            human_input_mode="NEVER",
            llm_config=None,
            max_consecutive_auto_reply=self.browser_number_of_rounds,
            code_execution_config={
                "last_n_messages": 1,
                "work_dir": "tasks",
                "use_docker": False,
            },
        )
        print(">>> Created api_nav_executor_agent:", api_nav_executor_agent)
        return api_nav_executor_agent

<<<<<<< HEAD
    def __create_api_nav_agent(self, user_proxy_agent: UserProxyAgent_SequentialFunctionExecution) -> autogen.ConversableAgent:
=======
    def __create_api_nav_agent(
        self, user_proxy_agent: UserProxyAgent_SequentialFunctionExecution
    ) -> autogen.ConversableAgent:
>>>>>>> 4c94d2dd
        """
        Create a ApiNavAgent instance.

        Args:
            user_proxy_agent (autogen.UserProxyAgent): The instance of UserProxyAgent that was created.

        Returns:
            autogen.AssistantAgent: An instance of ApiNavAgent.

        """
        api_nav_agent = ApiNavAgent(
            self.api_nav_agent_model_config,
            self.browser_nav_agent_config["llm_config_params"],  # type: ignore
            self.browser_nav_agent_config["other_settings"].get("system_prompt", None),
            user_proxy_agent,
            agent_name="api_navigation_agent",
            agent_prompt=LLM_PROMPTS["API_AGENT_PROMPT"],
        )  # type: ignore
        # print(">>> api agent tools:", json.dumps(api_nav_agent.agent.llm_config.get("tools"), indent=2))
        return api_nav_agent.agent

    def __create_sec_nav_executor_agent(self) -> autogen.UserProxyAgent:
        """
        Create a UserProxyAgent instance for executing browser control.

        Returns:
            autogen.UserProxyAgent: An instance of UserProxyAgent.

        """

        def is_api_executor_termination_message(x: dict[str, str]) -> bool:  # type: ignore

            tools_call: Any = x.get("tool_calls", "")
            if tools_call:
                chat_messages = self.agents_map["api_nav_executor"].chat_messages  # type: ignore
                # Get the only key from the dictionary
                agent_key = next(iter(chat_messages))  # type: ignore
                # Get the chat messages corresponding to the only key
                messages = chat_messages[agent_key]  # type: ignore
                return is_agent_stuck_in_loop(messages)  # type: ignore
            else:
                print("Terminating api sec executor")
                return True

        api_nav_executor_agent = UserProxyAgent_SequentialFunctionExecution(
            name="sec_nav_executor",
            is_termination_msg=is_api_executor_termination_message,
            human_input_mode="NEVER",
            llm_config=None,
            max_consecutive_auto_reply=self.browser_number_of_rounds,
            code_execution_config={
                "last_n_messages": 1,
                "work_dir": "tasks",
                "use_docker": False,
            },
        )
        print(">>> Created api_nav_executor_agent:", api_nav_executor_agent)
        return api_nav_executor_agent

<<<<<<< HEAD
    def __create_sec_nav_agent(self, user_proxy_agent: UserProxyAgent_SequentialFunctionExecution) -> autogen.ConversableAgent:
=======
    def __create_sec_nav_agent(
        self, user_proxy_agent: UserProxyAgent_SequentialFunctionExecution
    ) -> autogen.ConversableAgent:
>>>>>>> 4c94d2dd
        """
        Create a ApiNavAgent instance.

        Args:
            user_proxy_agent (autogen.UserProxyAgent): The instance of UserProxyAgent that was created.

        Returns:
            autogen.AssistantAgent: An instance of ApiNavAgent.

        """
        sec_nav_agent = SecNavAgent(
            self.sec_nav_agent_model_config,
            self.browser_nav_agent_config["llm_config_params"],  # type: ignore
            self.browser_nav_agent_config["other_settings"].get("system_prompt", None),
            user_proxy_agent,
            agent_name="sec_nav_agent",
            agent_prompt=LLM_PROMPTS["SEC_NAV_AGENT_PROMPT"],
        )  # type: ignore
        # print(">>> api agent tools:", json.dumps(sec_nav_agent.agent.llm_config.get("tools"), indent=2))
        return sec_nav_agent.agent

<<<<<<< HEAD
    def __create_sql_nav_agent(self, user_proxy_agent: UserProxyAgent_SequentialFunctionExecution) -> autogen.ConversableAgent:
=======
    def __create_sql_nav_agent(
        self, user_proxy_agent: UserProxyAgent_SequentialFunctionExecution
    ) -> autogen.ConversableAgent:
>>>>>>> 4c94d2dd
        """
        Create a SqlNavAgent instance.

        Args:
            user_proxy_agent (autogen.UserProxyAgent): The instance of UserProxyAgent that was created.

        Returns:
            autogen.AssistantAgent: An instance of SqlNavAgent.

        """
        sql_nav_agent = SqlNavAgent(
            self.sql_nav_agent_model_config,
            self.browser_nav_agent_config["llm_config_params"],  # type: ignore
            self.browser_nav_agent_config["other_settings"].get("system_prompt", None),
            user_proxy_agent,
            agent_name="sql_navigation_agent",
            agent_prompt=LLM_PROMPTS["DATABASE_AGENT_PROMPT"],
        )  # type: ignore
        # print(">>> sql agent tools:", json.dumps(sql_nav_agent.agent.llm_config.get("tools"), indent=2))
        return sql_nav_agent.agent

    def __create_sql_nav_executor_agent(self) -> autogen.UserProxyAgent:
        """
        Create a UserProxyAgent instance for executing browser control.

        Returns:
            autogen.UserProxyAgent: An instance of UserProxyAgent.

        """

        def is_sql_executor_termination_message(x: dict[str, str]) -> bool:  # type: ignore

            tools_call: Any = x.get("tool_calls", "")
            if tools_call:
                chat_messages = self.agents_map["sql_nav_executor"].chat_messages  # type: ignore
                # Get the only key from the dictionary
                agent_key = next(iter(chat_messages))  # type: ignore
                # Get the chat messages corresponding to the only key
                messages = chat_messages[agent_key]  # type: ignore
                return is_agent_stuck_in_loop(messages)  # type: ignore
            else:
                print("Terminating sql executor")
                return True

        sql_nav_executor_agent = UserProxyAgent_SequentialFunctionExecution(
            name="sql_nav_executor",
            is_termination_msg=is_sql_executor_termination_message,
            human_input_mode="NEVER",
            llm_config=None,
            max_consecutive_auto_reply=self.browser_number_of_rounds,
            code_execution_config={
                "last_n_messages": 1,
                "work_dir": "tasks",
                "use_docker": False,
            },
        )
        print(">>> Created sql_nav_executor_agent:", sql_nav_executor_agent)
        return sql_nav_executor_agent

<<<<<<< HEAD
    def __create_planner_agent(self, assistant_agent: autogen.ConversableAgent) -> autogen.ConversableAgent:
=======
    def __create_planner_agent(
        self, assistant_agent: autogen.ConversableAgent
    ) -> autogen.ConversableAgent:
>>>>>>> 4c94d2dd
        """
        Create a Planner Agent instance. This is mainly used for exploration at this point

        Returns:
            autogen.AssistantAgent: An instance of PlannerAgent.

        """
        planner_agent = PlannerAgent(
            self.planner_agent_model_config,
            self.planner_agent_config["llm_config_params"],  # type: ignore
            self.planner_agent_config["other_settings"].get("system_prompt", None),
            assistant_agent,
        )  # type: ignore
        return planner_agent.agent

    async def process_command(
        self, command: str, *args: Any, current_url: str | None = None, **kwargs: Any
    ) -> autogen.ChatResult | None:
        """
        Process a command by sending it to one or more agents.

        Args:
            command (str): The command to be processed.
            current_url (str, optional): The current URL of the browser. Defaults to None.

        Returns:
            autogen.ChatResult | None: The result of the command processing, or None if an error occurred. Contains chat log, cost(tokens/price)

        """
        current_url_prompt_segment = ""
        if current_url:
            current_url_prompt_segment = f"Current Page: {current_url}"

        prompt = Template(LLM_PROMPTS["COMMAND_EXECUTION_PROMPT"]).substitute(
            command=command, current_url_prompt_segment=current_url_prompt_segment
        )
        logger.info("Prompt for command: %s", prompt)
        with Cache.disk(cache_seed=5) as cache:
            try:
                if self.agents_map is None:
                    raise ValueError("Agents map is not initialized.")

                result = await self.agents_map["user"].a_initiate_chat(  # type: ignore
                    self.agents_map["planner_agent"],  # self.manager # type: ignore
                    max_turns=self.planner_number_of_rounds,
                    # clear_history=True,
                    message=prompt,
                    silent=False,
                    cache=cache,
                )
                # reset usage summary for all agents after each command
                # for agent in self.agents_map.values():
                #     if hasattr(agent, "client") and agent.client is not None:
                #         agent.client.clear_usage_summary()  # type: ignore
                return result
            except openai.BadRequestError as bre:
                logger.error('Unable to process command: "%s". %s', command, bre)
                traceback.print_exc()
            return None<|MERGE_RESOLUTION|>--- conflicted
+++ resolved
@@ -17,10 +17,7 @@
 from testzeus_hercules.core.agents.high_level_planner_agent import PlannerAgent
 from testzeus_hercules.core.agents.sec_nav_agent import SecNavAgent
 from testzeus_hercules.core.agents.sql_nav_agent import SqlNavAgent
-<<<<<<< HEAD
-=======
-from testzeus_hercules.core.memory.state_handler import store_data
->>>>>>> 4c94d2dd
+from testzeus_hercules.core.memory.state_handler import store_run_data
 from testzeus_hercules.core.post_process_responses import (
     final_reply_callback_planner_agent as notify_planner_messages,  # type: ignore
 )
@@ -132,13 +129,6 @@
         self.planner_agent_config = planner_agent_config
         self.browser_nav_agent_config = browser_nav_agent_config
 
-<<<<<<< HEAD
-        self.planner_agent_model_config = self.convert_model_config_to_autogen_format(self.planner_agent_config["model_config_params"])
-        self.browser_nav_agent_model_config = self.convert_model_config_to_autogen_format(self.browser_nav_agent_config["model_config_params"])
-        self.api_nav_agent_model_config = self.convert_model_config_to_autogen_format(self.browser_nav_agent_config["model_config_params"])
-        self.sec_nav_agent_model_config = self.convert_model_config_to_autogen_format(self.browser_nav_agent_config["model_config_params"])
-        self.sql_nav_agent_model_config = self.convert_model_config_to_autogen_format(self.browser_nav_agent_config["model_config_params"])
-=======
         self.planner_agent_model_config = self.convert_model_config_to_autogen_format(
             self.planner_agent_config["model_config_params"]
         )
@@ -156,7 +146,6 @@
         self.sql_nav_agent_model_config = self.convert_model_config_to_autogen_format(
             self.browser_nav_agent_config["model_config_params"]
         )
->>>>>>> 4c94d2dd
         self.agents_map = await self.__initialize_agents()
 
         def trigger_nested_chat(manager: autogen.ConversableAgent) -> bool:  # type: ignore
@@ -201,18 +190,16 @@
                 last_message = last_message.replace("##TERMINATE TASK##", "")  # type: ignore
                 if last_message and do_we_need_get_url:
                     last_message += " " + get_url()
-<<<<<<< HEAD
-=======
                 else:
                     mem = "Context from previous steps: " + last_message + "\n"
-                    store_data(mem)
->>>>>>> 4c94d2dd
+                    store_run_data(mem)
                 # t_l = last_message.strip()
                 # if not t_l:
                 #     logger.info("Last message from browser nav was empty. Max turns: {self.browser_number_of_rounds*2}, number of messages: {len(list(sender.chat_messages.items())[0][1])}")
                 notify_planner_messages(last_message, message_type=MessageType.ACTION)  # type: ignore
                 return last_message  #  type: ignore
-            return recipient.last_message(sender)["content"]  # type: ignore
+            notify_planner_messages(last_message, message_type=MessageType.ACTION)  # type: ignore
+            return last_message  # type: ignore
 
         def reflection_message(recipient, messages, sender, config):  # type: ignore
             last_message = messages[-1]["content"]  # type: ignore
@@ -223,14 +210,19 @@
                 target_helper = ""
 
             if next_step is None:
-                print("Message to nested chat returned None")
+                logger.error("Message to nested chat returned None")
                 return None
             else:
                 url = ""
                 if "browser" in target_helper:
                     url = get_url()
-                next_step = next_step.strip() + " " + url + f" ##target_helper: {target_helper}##"  # type: ignore
-                return next_step  # type: ignore
+                if target_helper.strip():
+                    next_step = next_step.strip() + " " + url + f" ##target_helper: {target_helper}##"  # type: ignore
+                    return next_step  # type: ignore
+                else:
+                    logger.error("Target helper not found in the response")
+                    # this is some crazy trick, might backfire in long run, only time will tell.
+                    return "skip this step"  # type: ignore
 
         nav_agents_names = ["browser", "api", "sql", "sec"]
         group_participants_names = (
@@ -245,13 +237,9 @@
 
             last_message = messages[-1]["content"]
             # extract "##target_helper: {target_helper}##" from last_message
-<<<<<<< HEAD
-            target_helper = last_message.split("##target_helper: ")[-1].split("##")[0].strip()
-=======
             target_helper = (
                 last_message.split("##target_helper: ")[-1].split("##")[0].strip()
             )
->>>>>>> 4c94d2dd
 
             if "##TERMINATE TASK##" in last_message.strip():
                 return None
@@ -260,10 +248,6 @@
                 if target_helper in nav_agents_names:
                     return self.agents_map[f"{target_helper}_nav_agent"]
                 return None
-<<<<<<< HEAD
-            elif last_speaker in [self.agents_map[f"{agent_name}_nav_agent"] for agent_name in nav_agents_names]:
-                return self.agents_map[f"{last_speaker.name.split('_')[0]}_nav_executor"]
-=======
             elif last_speaker in [
                 self.agents_map[f"{agent_name}_nav_agent"]
                 for agent_name in nav_agents_names
@@ -271,7 +255,6 @@
                 return self.agents_map[
                     f"{last_speaker.name.split('_')[0]}_nav_executor"
                 ]
->>>>>>> 4c94d2dd
             # elif last_speaker in [
             #     self.agents_map[f"{agent_name}_nav_executor"]
             #     for agent_name in nav_agents_names
@@ -287,13 +270,9 @@
             **self.planner_agent_config["llm_config_params"],
         }
         groupchat = autogen.GroupChat(
-<<<<<<< HEAD
-            agents=[self.agents_map[agent_name] for agent_name in group_participants_names],
-=======
             agents=[
                 self.agents_map[agent_name] for agent_name in group_participants_names
             ],
->>>>>>> 4c94d2dd
             messages=[],
             max_round=self.planner_number_of_rounds,
             select_speaker_auto_verbose=True,
@@ -349,13 +328,9 @@
         """
         self.chat_logs_dir = chat_logs_dir
 
-<<<<<<< HEAD
-    def __save_chat_log(self, sender: autogen.ConversableAgent, receiver: autogen.ConversableAgent) -> None:
-=======
     def __save_chat_log(
         self, sender: autogen.ConversableAgent, receiver: autogen.ConversableAgent
     ) -> None:
->>>>>>> 4c94d2dd
         messages_str_keys = {str(key): value for key, value in sender.chat_messages.items()}  # type: ignore
         res_output_thoughts_logs_di = {}
         for key, value in messages_str_keys.items():
@@ -375,13 +350,9 @@
                     try:
                         res_content = json.loads(content)
                     except json.JSONDecodeError:
-<<<<<<< HEAD
-                        logger.debug(f"Failed to decode JSON: {content}, keeping as multiline string")
-=======
                         logger.debug(
                             f"Failed to decode JSON: {content}, keeping as multiline string"
                         )
->>>>>>> 4c94d2dd
                         res_content = content
                 else:
                     res_content = content
@@ -389,13 +360,9 @@
         if not self.save_chat_logs_to_files:
             logger.info(
                 "Nested chat logs",
-<<<<<<< HEAD
-                extra={f"log_between_sender_{sender.name}_rec_{receiver.name}": res_output_thoughts_logs_di},
-=======
                 extra={
                     f"log_between_sender_{sender.name}_rec_{receiver.name}": res_output_thoughts_logs_di
                 },
->>>>>>> 4c94d2dd
             )
         else:
             chat_logs_file = os.path.join(
@@ -428,15 +395,6 @@
         ] = {}
         agents_map["user"] = await self.__create_user_delegate_agent()
         agents_map["browser_nav_executor"] = self.__create_browser_nav_executor_agent()
-<<<<<<< HEAD
-        agents_map["browser_nav_agent"] = self.__create_browser_nav_agent(agents_map["browser_nav_executor"])
-        agents_map["api_nav_executor"] = self.__create_api_nav_executor_agent()
-        agents_map["api_nav_agent"] = self.__create_api_nav_agent(agents_map["api_nav_executor"])
-        agents_map["sec_nav_executor"] = self.__create_sec_nav_executor_agent()
-        agents_map["sec_nav_agent"] = self.__create_sec_nav_agent(agents_map["sec_nav_executor"])
-        agents_map["sql_nav_executor"] = self.__create_sql_nav_executor_agent()
-        agents_map["sql_nav_agent"] = self.__create_sql_nav_agent(agents_map["sql_nav_executor"])
-=======
         agents_map["browser_nav_agent"] = self.__create_browser_nav_agent(
             agents_map["browser_nav_executor"]
         )
@@ -452,7 +410,6 @@
         agents_map["sql_nav_agent"] = self.__create_sql_nav_agent(
             agents_map["sql_nav_executor"]
         )
->>>>>>> 4c94d2dd
         agents_map["planner_agent"] = self.__create_planner_agent(agents_map["user"])
         return agents_map
 
@@ -604,13 +561,9 @@
         print(">>> Created api_nav_executor_agent:", api_nav_executor_agent)
         return api_nav_executor_agent
 
-<<<<<<< HEAD
-    def __create_api_nav_agent(self, user_proxy_agent: UserProxyAgent_SequentialFunctionExecution) -> autogen.ConversableAgent:
-=======
     def __create_api_nav_agent(
         self, user_proxy_agent: UserProxyAgent_SequentialFunctionExecution
     ) -> autogen.ConversableAgent:
->>>>>>> 4c94d2dd
         """
         Create a ApiNavAgent instance.
 
@@ -670,13 +623,9 @@
         print(">>> Created api_nav_executor_agent:", api_nav_executor_agent)
         return api_nav_executor_agent
 
-<<<<<<< HEAD
-    def __create_sec_nav_agent(self, user_proxy_agent: UserProxyAgent_SequentialFunctionExecution) -> autogen.ConversableAgent:
-=======
     def __create_sec_nav_agent(
         self, user_proxy_agent: UserProxyAgent_SequentialFunctionExecution
     ) -> autogen.ConversableAgent:
->>>>>>> 4c94d2dd
         """
         Create a ApiNavAgent instance.
 
@@ -698,13 +647,9 @@
         # print(">>> api agent tools:", json.dumps(sec_nav_agent.agent.llm_config.get("tools"), indent=2))
         return sec_nav_agent.agent
 
-<<<<<<< HEAD
-    def __create_sql_nav_agent(self, user_proxy_agent: UserProxyAgent_SequentialFunctionExecution) -> autogen.ConversableAgent:
-=======
     def __create_sql_nav_agent(
         self, user_proxy_agent: UserProxyAgent_SequentialFunctionExecution
     ) -> autogen.ConversableAgent:
->>>>>>> 4c94d2dd
         """
         Create a SqlNavAgent instance.
 
@@ -764,13 +709,9 @@
         print(">>> Created sql_nav_executor_agent:", sql_nav_executor_agent)
         return sql_nav_executor_agent
 
-<<<<<<< HEAD
-    def __create_planner_agent(self, assistant_agent: autogen.ConversableAgent) -> autogen.ConversableAgent:
-=======
     def __create_planner_agent(
         self, assistant_agent: autogen.ConversableAgent
     ) -> autogen.ConversableAgent:
->>>>>>> 4c94d2dd
         """
         Create a Planner Agent instance. This is mainly used for exploration at this point
 
