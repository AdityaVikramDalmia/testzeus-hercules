from collections import defaultdict, deque
<<<<<<< HEAD
from typing import Annotated, Dict, Union, Any
=======
from typing import Annotated, Any, Dict, Union
>>>>>>> d6934a8e

from testzeus_hercules.config import DEFAULT_TEST_ID
from testzeus_hercules.core.tools.tool_registry import tool
from testzeus_hercules.utils.logger import logger

# Module-level state string
_state_string: Dict[str, str] = defaultdict(str)

_state_dict: Dict[str, Any] = defaultdict(deque)


@tool(
    agent_names=["browser_nav_agent", "api_nav_agent", "sql_nav_agent"],
    description="Tool to store information.",
    name="store_data",
)
def store_data(
    text: Annotated[
        str,
        "The confirmation of stored value.",
    ]
) -> Annotated[
    Dict[str, Union[str, None]],
    "A dictionary containing a 'message' key with a success confirmation or an 'error' key with an error message.",
]:
    global _state_string
    try:
        _state_string[DEFAULT_TEST_ID] += text
        logger.info(f"Appended text to state. New state length: {len(_state_string[DEFAULT_TEST_ID])}")
        return {"message": "Text appended successfully."}
    except Exception as e:
        logger.error(f"An error occurred while appending to state: {e}")
        return {"error": str(e)}


def store_run_data(
    text: Annotated[
        str,
        "The confirmation of stored value.",
    ]
) -> Annotated[
    Dict[str, Union[str, None]],
    "A dictionary containing a 'message' key with a success confirmation or an 'error' key with an error message.",
]:
    global _state_dict
    try:
        _state_dict[DEFAULT_TEST_ID].append(text)
        if len(_state_dict[DEFAULT_TEST_ID]) > 2:
            while len(_state_dict[DEFAULT_TEST_ID]) > 2:
                _state_dict[DEFAULT_TEST_ID].popleft()
        processed_text = ", ".join(_state_dict[DEFAULT_TEST_ID])
        logger.info(f"Added to context. New state length: {len(processed_text)}")
        return {"message": "Context Added successfully."}
    except Exception as e:
        logger.error(f"An error occurred while adding adding context: {e}")
        return {"error": str(e)}


# @tool(
#     agent_names=["browser_nav_agent", "api_nav_agent", "sql_nav_agent"],
#     description="Tool to retrieve the stored information.",
#     name="get_stored_data",
# )
def get_stored_data() -> Annotated[
    Union[str, Dict[str, str]],
    "The stored value.",
]:
    try:
        logger.info(f"Retrieving current state. State length: {len(_state_string[DEFAULT_TEST_ID])}")
        return _state_string[DEFAULT_TEST_ID]
    except Exception as e:
        logger.error(f"An error occurred while retrieving state: {e}")
        return {"error": str(e)}


def get_run_data() -> Annotated[
    Union[str, Dict[str, str]],
    "The stored value.",
]:
    global _state_dict
    try:
        processed_text = ", ".join(_state_dict[DEFAULT_TEST_ID])
        logger.info(f"Retrieving current context. State length: {len(processed_text)}")
        return processed_text
    except Exception as e:
        logger.error(f"An error occurred while retrieving context: {e}")
        return {"error": str(e)}<|MERGE_RESOLUTION|>--- conflicted
+++ resolved
@@ -1,9 +1,5 @@
 from collections import defaultdict, deque
-<<<<<<< HEAD
-from typing import Annotated, Dict, Union, Any
-=======
 from typing import Annotated, Any, Dict, Union
->>>>>>> d6934a8e
 
 from testzeus_hercules.config import DEFAULT_TEST_ID
 from testzeus_hercules.core.tools.tool_registry import tool
