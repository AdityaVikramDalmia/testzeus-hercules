from autogen import ConversableAgent
from autogen.agentchat.contrib.capabilities import transform_messages
from autogen.agentchat.contrib.capabilities.text_compressors import LLMLingua
from autogen.agentchat.contrib.capabilities.transforms import TextMessageCompressor
from testzeus_hercules.utils.logger import logger

# TEXT_COMPRESSOR_LLM = LLMLingua()
# TEXT_COMPRESSOR = TextMessageCompressor(text_compressor=TEXT_COMPRESSOR_LLM)


def add_text_compressor(agent: ConversableAgent) -> None:
    """
    Add a text compressor to the agent
    Args:
        agent (ConversableAgent): The agent that needs text compression in prompts
    """
<<<<<<< HEAD
    context_handling = transform_messages.TransformMessages(transforms=[TEXT_COMPRESSOR])
=======
    return
    # removed the text compressor as its making the prompt lossy and causing lots of halucination.
    context_handling = transform_messages.TransformMessages(
        transforms=[TEXT_COMPRESSOR]
    )
>>>>>>> 1f167818
    context_handling.add_to_agent(agent)
    logger.debug(f"Added text compressor to agent: {agent.name}")<|MERGE_RESOLUTION|>--- conflicted
+++ resolved
@@ -14,14 +14,10 @@
     Args:
         agent (ConversableAgent): The agent that needs text compression in prompts
     """
-<<<<<<< HEAD
-    context_handling = transform_messages.TransformMessages(transforms=[TEXT_COMPRESSOR])
-=======
     return
     # removed the text compressor as its making the prompt lossy and causing lots of halucination.
     context_handling = transform_messages.TransformMessages(
         transforms=[TEXT_COMPRESSOR]
     )
->>>>>>> 1f167818
     context_handling.add_to_agent(agent)
     logger.debug(f"Added text compressor to agent: {agent.name}")